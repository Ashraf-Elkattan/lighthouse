<!--
@license
Copyright 2018 Google Inc. All Rights Reserved.

Licensed under the Apache License, Version 2.0 (the "License");
you may not use this file except in compliance with the License.
You may obtain a copy of the License at

http://www.apache.org/licenses/LICENSE-2.0

Unless required by applicable law or agreed to in writing, software
distributed under the License is distributed on an "AS-IS" BASIS,
WITHOUT WARRANTIES OR CONDITIONS OF ANY KIND, either express or implied.
See the License for the specific language governing permissions and
limitations under the License.
-->

<!-- Lighthouse run warnings -->
<template id="tmpl-lh-warnings--toplevel">
  <div class="lh-warnings lh-warnings--toplevel">
    <strong class="lh-warnings__msg"></strong>
    <ul></ul>
  </div>
</template>

<!-- Lighthouse score scale -->
<template id="tmpl-lh-scorescale">
  <div class="lh-scorescale">
    <span class="lh-scorescale-label"></span>
    <span class="lh-scorescale-range lh-scorescale-range--pass">90-100</span>
    <span class="lh-scorescale-range lh-scorescale-range--average">50-89</span>
    <span class="lh-scorescale-range lh-scorescale-range--fail">0-49</span>
  </div>
</template>

<!-- Toggle arrow chevron -->
<template id="tmpl-lh-chevron">
  <svg class="lh-chevron" title="See audits" xmlns="http://www.w3.org/2000/svg"  viewbox="0 0 100 100">
    <g class="lh-chevron__lines">
      <path class="lh-chevron__line lh-chevron__line-left" d="M10 50h40" stroke="#707173"/>
      <path class="lh-chevron__line lh-chevron__line-right" d="M90 50H50" stroke="#707173"/>
    </g>
  </svg>
</template>

<!-- Lighthouse category header -->
<template id="tmpl-lh-category-header">
  <div class="lh-category-header">
    <div class="lh-score__gauge"></div>
    <span class="lh-category-header__title"></span>
    <div class="lh-category-header__description"></div>
  </div>
</template>

<!-- Lighthouse audit -->
<template id="tmpl-lh-audit">
  <div class="lh-audit">
    <details class="lh-expandable-details">
      <summary class="lh-audit__header lh-expandable-details__summary">
        <span class="lh-audit__index"></span>
        <span class="lh-audit__title"></span>
        <span class="lh-audit__display-text"></span>
        <div class="lh-audit__score-icon"></div>
        <div class="lh-chevron-container"></div>
      </summary>
      <div class="lh-audit__description"></div>
    </details>
  </div>
</template>

<!-- Lighthouse perf metric -->
<template id="tmpl-lh-metric">
  <div class="lh-metric">
    <div class="lh-metric__innerwrap tooltip-boundary">
      <span class="lh-metric__title"></span>
      <div class="lh-metric__value"></div>
      <div class="lh-metric__description tooltip"></div>
    </div>
  </div>
</template>

<!-- Lighthouse perf opportunity -->
<template id="tmpl-lh-opportunity">
  <div class="lh-audit lh-audit--load-opportunity">
    <details class="lh-expandable-details">
      <summary class="lh-audit__header lh-expandable-details__summary">
        <div class="lh-load-opportunity__cols">
          <div class="lh-load-opportunity__col lh-load-opportunity__col--one">
            <span class="lh-audit__index"></span>
            <div class="lh-audit__title"></div>
          </div>
          <div class="lh-load-opportunity__col lh-load-opportunity__col--two">
            <div class="lh-load-opportunity__sparkline">
              <div class="lh-sparkline"><div class="lh-sparkline__bar"></div></div>
            </div>
            <div class="lh-audit__display-text"></div>
            <div class="lh-chevron-container" title="See resources"></div>
          </div>
        </div>
      </summary>
      <div class="lh-audit__description"></div>
    </details>
  </div>
</template>


<!-- Lighthouse perf opportunity header -->
<template id="tmpl-lh-opportunity-header">
  <div class="lh-load-opportunity__header lh-load-opportunity__cols">
    <div class="lh-load-opportunity__col lh-load-opportunity__col--one"></div>
    <div class="lh-load-opportunity__col lh-load-opportunity__col--two"></div>
  </div>
</template>


<!-- Lighthouse score container -->
<template id="tmpl-lh-scores-wrapper">
  <style>
    .lh-scores-wrapper__background,
    .lh-scores-wrapper__shadow {
      position: absolute;
      top: 0;
      left: 0;
      width: 100%;
      height: 100%;
      background: white;
      border-radius: 8px;
    }
    .lh-scores-wrapper__shadow {
      border-radius: 0;
      box-shadow: rgba(0, 0, 0, 0.2) 0px 3px 0px -2px
    }
    .lh-scores-container {
      padding-bottom: calc(var(--section-indent) / 2);
      position: relative;
      width: 100%;
    }
  </style>
  <div class="lh-scores-wrapper">
    <div class="lh-scores-container">
      <div class="lh-scores-wrapper__background"></div>
      <div class="lh-scores-wrapper__shadow"></div>
    </div>
  </div>
</template>


<!-- Lighthouse header -->
<template id="tmpl-lh-heading">
  <style>
    :root {
      --report-header-overlap-top: 30px;
    }
    .lh-header-bg {
      background-color: var(--header-bg-color);
      height: var(--report-header-height);
      left: 0;
      position: absolute;
      top: 0;
      width: 100%;
      will-change: transform;
      contain: strict;
    }
    .lh-lighthouse {
      position: absolute;
      top: var(--report-header-height);
      right: 50%;
<<<<<<< HEAD
      height: 148px;
      transform: translate3d(calc(var(--report-content-width) / 2), -100%, 0);
=======
      transform: translate3d(calc(var(--report-width) / 2), -100%, 0);
>>>>>>> 23633e46
      opacity: 1;
      transform-origin: bottom right;
      will-change: transform, opacity;
    }
    .lh-header {
      width: 100%;
      height: var(--report-header-height);
      max-width: 100%; /* support text-overflow on url */
      position: relative;
    }
    .lh-metadata {
      flex: 1 1 0;
      padding: calc(var(--section-padding) / 2);
      padding-left: var(--section-indent);
      line-height: 20px;
      color: var(--report-header-color);
      z-index: 1;
      position: relative;
    }
    .lh-metadata__results {
      text-overflow: ellipsis;
      white-space: nowrap;
    }
    .lh-metadata__url {
      color: currentColor;
    }
    .lh-scores-wrapper {
      margin-top: -30px;
      transform: translateZ(1px);
    }
    .lh-scores-wrapper__shadow {
      opacity: 0;
    }
    .lh-scores-wrapper__background,
    .lh-scores-wrapper__shadow {
      box-shadow: 0 1px 3px 1px rgba(0, 0, 0, 0.1);
      border-radius: 8px;
      will-change: opacity, transform;
      transform-origin: top;
    }

    .lh-product-info, .lh-toolbar__metadata {
      align-items: center;
      white-space: nowrap;
      color: #5F6369;
      display: flex;
      font-size: calc(var(--body-font-size) * 0.9);
      margin-left: var(--section-indent);
      opacity: 0;
      transform: translateY(-50%);
      will-change: opacity;
    }
    .lh-product-info__icon {
      height: 20px;
      margin-right: var(--default-padding);
    }
    .lh-toolbar {
      height: 50px;
      position: absolute;
      top: 25px;
      will-change: transform;
      display: flex;
      width: calc(100% - 70px);  /* give room for export */
    }
    .lh-toolbar__metadata {
      overflow: hidden;
      text-overflow: ellipsis;
      width: 100%;
    }
    .lh-toolbar__url {
      color: currentColor;
      display: block;
      white-space: nowrap;
      margin-right: 2px;
    }
    .lh-export {
      position: absolute;
      right: var(--section-indent);
      transform: translateY(0);
      top: calc(var(--section-padding) / 2);
      will-change: transform;
      z-index: 2;
    }
    .lh-export__button {
      background-color: #fff;
      border: 1px solid #dadada;
      border-radius: 2px;
      cursor: pointer;
      outline: none;
      height: 32px;
      width: 48px;
      background-repeat: no-repeat;
      background-size: 20px;
      background-position: 50% 50%;
      will-change: transform;
    }
    .lh-export__button:focus,
    .lh-export__button.active {
      box-shadow: 1px 1px 3px #ccc;
    }
    .lh-export__button.active + .lh-export__dropdown {
      opacity: 1;
      clip: rect(0, 164px, 200px, 0);
    }
    .lh-export__dropdown {
      position: absolute;
      background-color: #fff;
      border: 1px solid var(--report-border-color);
      border-radius: 3px;
      padding: calc(var(--default-padding) / 2) 0;
      cursor: pointer;
      top: 36px;
      right: 0;
      box-shadow: 1px 1px 3px #ccc;
      min-width: 125px;
      clip: rect(0, 164px, 0, 0);
      opacity: 0;
      transition: all 200ms cubic-bezier(0,0,0.2,1);
    }
    .lh-export__dropdown a {
      display: block;
      color: currentColor;
      text-decoration: none;
      white-space: nowrap;
      padding: 0 12px;
      line-height: 2;
    }
    .lh-export__dropdown a:hover,
    .lh-export__dropdown a:focus {
      background-color: #efefef;
      outline: none;
    }
    .lh-export__dropdown .report-icon {
      cursor: pointer;
      background-repeat: no-repeat;
      background-position: 8px 50%;
      background-size: 18px;
      background-color: transparent;
      text-indent: 18px;
    }
    /* copy icon needs slight adjustments to look great */
    .lh-export__dropdown .report-icon--copy {
      background-size: 16px;
      background-position: 9px 50%;
    }
    /* save-as-gist option hidden in report */
    .lh-export__dropdown .lh-export--gist {
      display: none;
    }
    .lh-config {
      color: var(--secondary-text-color);
    }
    .lh-config__timestamp {
      font-size: var(--caption-font-size);
      display: block;
    }
    a.lh-config__emulation {
      color: inherit;
      text-decoration: none;
    }
    @media screen and (max-width: 964px) {
      .lh-export__dropdown {
        right: 0;
        left: initial;
      }
    }
    @media print {
      .lh-header {
        position: static;
        margin-left: 0;
      }
    }
/*
    TODO: Enable animating the clouds
    .lh-lighthouse__clouds {
      animation: panacross 30s linear infinite;
      animation-play-state: paused;
    }
    @keyframes panacross {
      0% { transform: translateX(0px); }
      77% { transform: translateX(-680px); }
      77.0001% { transform: translateX(195px); }
      100% { transform: translateX(0px); }
    } */

    .score100 .lh-header-bg {
      background-color: hsl(234, 64%, 19%);
    }
    .score100 .lh-metadata, .score100 .lh-toolbar__metadata, .score100 .lh-product-info {
      color: #fff;
    }
    .score100 .lh-config {
      color: #eee;
    }

    /* CSS Fireworks. Originally by Eddie Lin
       https://codepen.io/paulirish/pen/yEVMbP
    */
    .pyro {
      display: none;
    }
    .score100 .pyro {
      display: block;
    }
    .score100 .lh-lighthouse stop:first-child {
      stop-color: hsla(200, 12%, 95%, 0);
    }
    .score100 .lh-lighthouse stop:last-child {
      stop-color: hsla(65, 81%, 76%, 1);
    }

    .pyro > .before, .pyro > .after {
      position: absolute;
      width: 5px;
      height: 5px;
      border-radius: 2.5px;
      box-shadow: 0 0 #fff, 0 0 #fff, 0 0 #fff, 0 0 #fff, 0 0 #fff, 0 0 #fff, 0 0 #fff, 0 0 #fff, 0 0 #fff, 0 0 #fff, 0 0 #fff, 0 0 #fff, 0 0 #fff, 0 0 #fff, 0 0 #fff, 0 0 #fff, 0 0 #fff, 0 0 #fff, 0 0 #fff, 0 0 #fff, 0 0 #fff, 0 0 #fff, 0 0 #fff, 0 0 #fff, 0 0 #fff, 0 0 #fff, 0 0 #fff, 0 0 #fff, 0 0 #fff, 0 0 #fff, 0 0 #fff, 0 0 #fff, 0 0 #fff, 0 0 #fff, 0 0 #fff, 0 0 #fff, 0 0 #fff, 0 0 #fff, 0 0 #fff, 0 0 #fff, 0 0 #fff, 0 0 #fff, 0 0 #fff, 0 0 #fff, 0 0 #fff, 0 0 #fff, 0 0 #fff, 0 0 #fff, 0 0 #fff, 0 0 #fff, 0 0 #fff;
      animation: 1s bang ease-out infinite backwards,  1s gravity ease-in infinite backwards,  5s position linear infinite backwards;
      animation-delay: 1s, 1s, 1s;
    }

    .pyro > .after {
      animation-delay: 2.25s, 2.25s, 2.25s;
      animation-duration: 1.25s, 1.25s, 6.25s;
    }
    .fireworks-paused .pyro > div {
      animation-play-state: paused;
    }

    @keyframes bang {
      to {
        box-shadow: -70px -115.67px #47ebbc, -28px -99.67px #eb47a4, 58px -31.67px #7eeb47, 13px -141.67px #eb47c5, -19px 6.33px #7347eb, -2px -74.67px #ebd247, 24px -151.67px #eb47e0, 57px -138.67px #b4eb47, -51px -104.67px #479eeb, 62px 8.33px #ebcf47, -93px 0.33px #d547eb, -16px -118.67px #47bfeb, 53px -84.67px #47eb83, 66px -57.67px #eb47bf, -93px -65.67px #91eb47, 30px -13.67px #86eb47, -2px -59.67px #83eb47, -44px 1.33px #eb47eb, 61px -58.67px #47eb73, 5px -22.67px #47e8eb, -66px -28.67px #ebe247, 42px -123.67px #eb5547, -75px 26.33px #7beb47, 15px -52.67px #a147eb, 36px -51.67px #eb8347, -38px -12.67px #eb5547, -46px -59.67px #47eb81, 78px -114.67px #eb47ba, 15px -156.67px #eb47bf, -36px 1.33px #eb4783, -72px -86.67px #eba147, 31px -46.67px #ebe247, -68px 29.33px #47e2eb, -55px 19.33px #ebe047, -56px 27.33px #4776eb, -13px -91.67px #eb5547, -47px -138.67px #47ebc7, -18px -96.67px #eb47ac, 11px -88.67px #4783eb, -67px -28.67px #47baeb, 53px 10.33px #ba47eb, 11px 19.33px #5247eb, -5px -11.67px #eb4791, -68px -4.67px #47eba7, 95px -37.67px #eb478b, -67px -162.67px #eb5d47, -54px -120.67px #eb6847, 49px -12.67px #ebe047, 88px 8.33px #47ebda, 97px 33.33px #eb8147, 6px -71.67px #ebbc47;
      }
    }
    @keyframes gravity {
      to {
        transform: translateY(80px);
        opacity: 0;
      }
    }
    @keyframes position {
      0%, 19.9% {
        margin-top: 4%;
        margin-left: 47%;
      }
      20%, 39.9% {
        margin-top: 7%;
        margin-left: 30%;
      }
      40%, 59.9% {
        margin-top: 6%;
        margin-left: 70%;
      }
      60%, 79.9% {
        margin-top: 3%;
        margin-left: 20%;
      }
      80%, 99.9% {
        margin-top: 3%;
        margin-left: 80%;
      }
    }
  </style>
  <div class="lh-header-bg">
    <div class="pyro">
      <div class="before"></div>
      <div class="after"></div>
    </div>
  </div>
  <div class="lh-lighthouse">
    <svg width="217" height="148" xmlns="http://www.w3.org/2000/svg" xmlns:xlink="http://www.w3.org/1999/xlink">
      <defs>
        <mask id="a" x="-56" y="-54" width="284" height="202" maskUnits="userSpaceOnUse">
          <path d="M-56-54h284v202H-56z" fill="#fff"/>
        </mask>
        <linearGradient id="b" x1="-525.16" y1="560.08" x2="-524.23" y2="560.08" gradientTransform="matrix(91 0 0 -77 47797 43181)" gradientUnits="userSpaceOnUse">
          <stop offset="0" stop-color="#f1f3f4"/>
          <stop offset="1" stop-color="#fff"/>
        </linearGradient>
      </defs>
      <g mask="url(#a)">
        <path d="M95 47h24v2H95z" fill="#ec5548"/>
        <path d="M98 49h18v11H98z" fill="#fbc21b"/>
        <path d="M95 59h24v7H95z" fill="#ec5548"/>
        <path d="M97.63 66h19.74l2.63 47H95z" fill="#fff"/>
        <path d="M107 38a10 10 0 0 1 10 10v1H97v-1a10 10 0 0 1 10-10zM96.77 82.23l21-10.7.63 11.87-22.31 11.87zM95 110.8L119.1 98l.9 14H95z" fill="#ec5548"/>
        <path d="M0 148a177.58 177.58 0 0 1 217 0z" fill="#e8eaed"/>
        <path d="M103 49a5 5 0 0 1 5 5 5 5 0 0 1-5 5 5 5 0 0 1-5-5 5 5 0 0 1 5-5z" fill="#fef0c8"/>
        <path d="M7 16l91 33.18v10L7 93z" fill="url(#b)"/>
      </g>
      <g mask="url(#a)" class="lh-lighthouse__clouds">
        <path d="M60 .19A9.77 9.77 0 0 1 61.93 0a9.44 9.44 0 0 1 9.24 7.83A7.24 7.24 0 0 1 79 14.45v.73A7.37 7.37 0 0 1 76.2 21h-31a7.44 7.44 0 0 1-1.2-4.09 7.31 7.31 0 0 1 7.26-7.36 6.84 6.84 0 0 1 1.28.1v-.11A9.51 9.51 0 0 1 60 .19m79.78 22.31h-17.9a4.37 4.37 0 0 1-.63-2.25 4.2 4.2 0 0 1 4.16-4.25 4.37 4.37 0 0 1 .72.06V16a5.35 5.35 0 0 1 10.64-1h.33a4.2 4.2 0 0 1 4.15 4.25 4.29 4.29 0 0 1-1.47 3.25zM163 62h-24.15a5.1 5.1 0 0 1-.85-2.81 5.65 5.65 0 0 1 6.59-5.19v-.08a7.07 7.07 0 0 1 7.24-6.92 7.15 7.15 0 0 1 7.17 5.64h.44a5.46 5.46 0 0 1 5.6 5.32A5.19 5.19 0 0 1 163 62z" fill="#fff"/>
      </g>
    </svg>
  </div>

  <div class="lh-header-container">
    <div class="lh-header">
      <div class="lh-metadata">
        <div class="lh-metadata__results"><a href="" class="lh-metadata__url" target="_blank" rel="noopener"></a></div>
        <div class="lh-config">
          <span class="lh-config__timestamp"></span>
          <a href="#runtime-settings" class="lh-config__emulation"></a>
        </div>
      </div>
    </div>

    <div class="lh-scores-wrapper-placeholder"></div>

    <div class="lh-toolbar">
      <div class="lh-product-info">
        <img src="data:image/png;base64,iVBORw0KGgoAAAANSUhEUgAAACAAAAAgCAIAAAD8GO2jAAADjklEQVR4AWI08P/HQEvAQrxSQKvlECfLFYXx75xCY2qmh89GbNvOMjb3v9jOOlxnFWxj206ebQ3b7q6q+z1rNagu8/zvPSZACAABpeUAA0miMgU7SA7JjCraFGwZwECOwvL75dWjsKgWBKtx0jvWo+vkBAFbACCkByMP6nMn48+AVgXB2fzSCwsv22/lMGlUhmJ0AE7BH8dyUUDbUEgN6RzJRSeaPxhdRYR0Inel+7Hd5lBiFpkMAxACc0394//9C4voFHDiAAGLpuOXebdfdHfctgwJKaZRLRKy6ItrSis6RBnVBgGtbHyKTEmJHQoEXoBCE5BCrDeA2ogMUIGDAKEBDEhUqwgMqBYDjW4DQzmuffVdqff42/ZQYYqVcMXGZsMPyCsH3lyJSetxvEaxAQXdjR1HjfwCdIS7lo2DZke26Qe+MXO12OWkGT0O6oE7vMGkMnkYw4aN1KQgMKExhXqswfiov4+a7MQ11XPnbr/5qpKlgACAAQj94Lu271bN9DUecQasIZlNzG72llRAAKJiAi+/BSHrSFjRvQhg3DEKEqJh08tsmLTx597+f6enr4cc2Zpk57pihfX24dW7RHcOLLUbJYhJSl0ErQCI9BVXH/XrO97QasuvQQSiECa0BrQCIIJp6X9T/r8QG6L71WYSqCoIIGo2BZDUBnS/D9EA9Nun1iYvbM0MFExIDQRoKFatc1Z6zrm5uWeObJotq0BGV9FuQBWq5a4Fw3PPz848rZHstZSuA5FWAFSMP2nOppOOGpl6qh9PCSg0IFyHKjSQyDNQHTru2t75NOEe0fsf246oAmFkI6vCdnWvbQFQFCKx8vCswV8TrDLiDLgH4Nr7RAtNsrC9d8sfk7b8ls4igdNy8CQKAISlsB0FjZfd3Lfp155tf8fKI4BxZZIj/oTdVEAIAcJFOCmzauHG71I7/rdreUAgAqpDP05fDARCAQQARwEIBQSVxq0FyaLvZZtevpHa8WHw8cft6cpxlq8eAJtIhnSbWDf951yx3y13OqUuu5qyGgkxCgGFh9cDihDGbTa6BqvT1lWmrav3bmt2ZMJ4mU6TGgIC4DBzcv/JqAau1WhzSt3x9Ixk/4Jk/8J4ZrrViFMA4W6A7+WK8xcVjvyrOmVD0FbAXokcT48r+xVqLKvuJYbmpNadnlp3mpufJHOe/GXktM+r09bT8kEdq9BRYAbGSgzP7ll82U71Mc+ZFooXgwAAAABJRU5ErkJggg==" alt="" class="lh-product-info__icon" />
        <span class="lh-product-info__name">Lighthouse</span>&nbsp;
        <span class="lh-product-info__version"></span>
      </div>

      <div class="lh-toolbar__metadata">
        <a href="" class="lh-toolbar__url" target="_blank" rel="noopener"></a>
        <span class="lh-toggle-arrow" title="See report's runtime settings"></span>
      </div>
    </div>

    <div class="lh-export">
      <button class="report-icon report-icon--share lh-export__button" title="Export report"></button>
      <div class="lh-export__dropdown">
        <!-- TODO(i18n): localize export dropdown -->
        <a href="#" class="report-icon report-icon--print" data-action="print-summary">Print Summary</a>
        <a href="#" class="report-icon report-icon--print" data-action="print-expanded">Print Expanded</a>
        <a href="#" class="report-icon report-icon--copy" data-action="copy">Copy JSON</a>
        <a href="#" class="report-icon report-icon--download" data-action="save-html">Save as HTML</a>
        <a href="#" class="report-icon report-icon--download" data-action="save-json">Save as JSON</a>
        <a href="#" class="report-icon report-icon--open lh-export--viewer" data-action="open-viewer">Open in Viewer</a>
        <a href="#" class="report-icon report-icon--open lh-export--gist" data-action="save-gist">Save as Gist</a>
      </div>
    </div>
</template>


<!-- Lighthouse footer -->
<template id="tmpl-lh-footer">
  <style>
    .lh-footer {
      background-color: var(--header-bg-color);
      border-top: 1px solid var(--report-secondary-border-color);
      padding: var(--section-indent) calc(var(--default-padding) * 2);
    }
    .lh-footer .lh-generated {
      text-align: center;
      border-top: 1px solid var(--report-border-color);
      padding-top: var(--default-padding);
    }
    .lh-env {
      padding: var(--default-padding) 0;
    }
    .lh-env__items {
      padding-left: 16px;
    }
    span.lh-env__name {
      font-weight: bold;
      color: var(--secondary-text-color);
    }
    span.lh-env__description {
      font-family: var(--monospace-font-family);
      font-size: var(--caption-font-size);
      padding-left: 5px;
    }
  </style>
  <footer class="lh-footer">
    <!-- TODO(i18n): localize runtime settings -->
    <div class="lh-env">
      <div class="lh-env__title">Runtime settings</div>
      <ul class="lh-env__items">
        <template id="tmpl-lh-env__items">
          <li class="lh-env__item">
            <span class="lh-env__name"></span>
            <span class="lh-env__description"></span>
          </li>
        </template>
      </ul>
    </div>

    <div class="lh-generated">
      Generated by <b>Lighthouse</b> <span class="lh-footer__version"></span> |
      <a href="https://github.com/GoogleChrome/Lighthouse/issues" target="_blank" rel="noopener">File an issue</a>
    </div>
  </footer>
</template>

<!-- Lighthouse score gauge -->
<template id="tmpl-lh-gauge">
  <style>
    .lh-gauge__wrapper {
      --circle-size: calc(3 * var(--header-font-size));
      --circle-size-half: calc(var(--circle-size) / 2);
      --circle-background: hsl(216, 12%, 92%);
      --circle-border-width: 9;
      --inset-size: calc(var(--circle-size) - 2 * var(--circle-border-width));
      --transition-length: 1s;
    }

    .lh-gauge__wrapper--pass,
    .lh-gauge__wrapper--pass .lh-gauge {
      --circle-color: var(--pass-color);
      color: var(--circle-color);
    }

    .lh-gauge__wrapper--average,
    .lh-gauge__wrapper--average .lh-gauge {
      --circle-color: var(--average-color);
      color: var(--circle-color);
    }

    .lh-gauge__wrapper--fail,
    .lh-gauge__wrapper--fail .lh-gauge {
      --circle-color: var(--fail-color);
      color: var(--circle-color);
    }

    .lh-gauge {
        max-width: 360px;
        max-height: 360px;
        stroke-linecap: round;
        width: var(--circle-size);
        height: var(--circle-size);
    }

    .lh-gauge-base {
        fill: none;
        stroke: var(--circle-background);
        stroke-width: var(--circle-border-width);
    }
    .lh-gauge-arc {
        fill: none;
        stroke: var(--circle-color);
        stroke-width: var(--circle-border-width);
        animation: load-gauge var(--transition-length) ease forwards;
        animation-delay: 250ms;
    }

    @keyframes load-gauge {
      from { stroke-dasharray: 0 329; }
    }

    .lh-gauge__percentage {
      --spacer: calc((var(--circle-size) - var(--inset-size)) / 2);
      width: 100%;
      height: var(--inset-size);
      position: absolute;
      border-radius: inherit;
      font-size: var(--header-font-size);
      line-height: var(--header-font-size);
      text-align: center;
      top: calc(var(--circle-size) / 3);
    }

    .lh-gauge__wrapper {
      display: inline-flex;
      align-items: center;
      flex-direction: column;
      text-decoration: none;
      flex: 1;
      min-width: auto;
      position: relative;

      /* Contain the layout style paint & layers during animation*/
      contain: content;
      will-change: opacity; /* Only using for layer promotion */
    }

    .lh-gauge__label {
      font-size: var(--body-font-size);
      line-height: var(--body-line-height);
      margin-top: calc(0.5 * var(--body-line-height));
      text-align: center;
      color: black;
    }

  </style>
  <a href="#" class="lh-gauge__wrapper">
    <svg viewBox="0 0 120 120" class="lh-gauge" fill="none" stroke-width="2">
      <circle class="lh-gauge-base" r="53" cx="60" cy="60"></circle>
      <circle class="lh-gauge-arc" transform="rotate(-90 60 60)" stroke-dasharray="0 329" stroke-dashoffset="0" r="53" cx="60" cy="60"></circle>
    </svg>
    <div class="lh-gauge__percentage"></div>
    <div class="lh-gauge__label"></div>
  </a>
</template>

<!-- Lighthouse crtiical request chains component -->
<template id="tmpl-lh-crc">
  <div class="lh-crc-container">
    <style>
      .lh-crc .tree-marker {
        width: 12px;
        height: 26px;
        display: block;
        float: left;
        background-position: top left;
      }
      .lh-crc .horiz-down {
        background: url('data:image/svg+xml;utf8,<svg width="16" height="26" viewBox="0 0 16 26" xmlns="http://www.w3.org/2000/svg"><g fill="%23D8D8D8" fill-rule="evenodd"><path d="M16 12v2H-2v-2z"/><path d="M9 12v14H7V12z"/></g></svg>');
      }
      .lh-crc .right {
        background: url('data:image/svg+xml;utf8,<svg width="16" height="26" viewBox="0 0 16 26" xmlns="http://www.w3.org/2000/svg"><path d="M16 12v2H0v-2z" fill="%23D8D8D8" fill-rule="evenodd"/></svg>');
      }
      .lh-crc .up-right {
        background: url('data:image/svg+xml;utf8,<svg width="16" height="26" viewBox="0 0 16 26" xmlns="http://www.w3.org/2000/svg"><path d="M7 0h2v14H7zm2 12h7v2H9z" fill="%23D8D8D8" fill-rule="evenodd"/></svg>');
      }
      .lh-crc .vert-right {
        background: url('data:image/svg+xml;utf8,<svg width="16" height="26" viewBox="0 0 16 26" xmlns="http://www.w3.org/2000/svg"><path d="M7 0h2v27H7zm2 12h7v2H9z" fill="%23D8D8D8" fill-rule="evenodd"/></svg>');
      }
      .lh-crc .vert {
        background: url('data:image/svg+xml;utf8,<svg width="16" height="26" viewBox="0 0 16 26" xmlns="http://www.w3.org/2000/svg"><path d="M7 0h2v26H7z" fill="%23D8D8D8" fill-rule="evenodd"/></svg>');
      }
      .lh-crc .crc-tree {
        font-size: 14px;
        width: 100%;
        overflow-x: auto;
      }
      .lh-crc .crc-node {
        height: 26px;
        line-height: 26px;
        white-space: nowrap;
      }
      .lh-crc .crc-node__tree-value {
        margin-left: 10px;
      }
      .lh-crc .crc-node__chain-duration {
        font-weight: 700;
      }
      .lh-crc .crc-node__tree-hostname {
        color: #595959;
      }
      .lh-crc .crc-initial-nav {
        color: #595959;
        font-style: italic;
      }
      .lh-crc__summary-value {
        margin-bottom: 10px;
      }
    </style>
    <div>
      <div class="lh-crc__summary-value">
        <span class="lh-crc__longest_duration_label"></span> <b class="lh-crc__longest_duration"></b>
      </div>
    </div>
    <div class="lh-crc">
      <div class="crc-initial-nav"></div>
      <!-- stamp for each chain -->
      <template id="tmpl-lh-crc__chains">
        <div class="crc-node">
          <span class="crc-node__tree-marker">

          </span>
          <span class="crc-node__tree-value">
            <span class="crc-node__tree-file"><!-- fill me: node.request.url.file --></span>
            <span class="crc-node__tree-hostname">(<!-- fill me: node.request.url.host -->)</span>

          </span>
        </div>
      </template>
    </div>
  </div>
</template><|MERGE_RESOLUTION|>--- conflicted
+++ resolved
@@ -165,12 +165,7 @@
       position: absolute;
       top: var(--report-header-height);
       right: 50%;
-<<<<<<< HEAD
-      height: 148px;
-      transform: translate3d(calc(var(--report-content-width) / 2), -100%, 0);
-=======
       transform: translate3d(calc(var(--report-width) / 2), -100%, 0);
->>>>>>> 23633e46
       opacity: 1;
       transform-origin: bottom right;
       will-change: transform, opacity;
